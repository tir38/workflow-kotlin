/*
 * Copyright 2019 Square Inc.
 *
 * Licensed under the Apache License, Version 2.0 (the "License");
 * you may not use this file except in compliance with the License.
 * You may obtain a copy of the License at
 *
 *     http://www.apache.org/licenses/LICENSE-2.0
 *
 * Unless required by applicable law or agreed to in writing, software
 * distributed under the License is distributed on an "AS IS" BASIS,
 * WITHOUT WARRANTIES OR CONDITIONS OF ANY KIND, either express or implied.
 * See the License for the specific language governing permissions and
 * limitations under the License.
 */
@file:Suppress("EXPERIMENTAL_API_USAGE")

package com.squareup.workflow.rx2

import com.squareup.workflow.WorkflowAction
import com.squareup.workflow.WorkflowContext
import com.squareup.workflow.onSuspending
import com.squareup.workflow.util.ChannelUpdate
import com.squareup.workflow.util.KTypes
import io.reactivex.Observable
import io.reactivex.Single
<<<<<<< HEAD
import kotlinx.coroutines.rx2.await
import kotlinx.coroutines.rx2.openSubscription
=======
import kotlinx.coroutines.experimental.rx2.await
import kotlinx.coroutines.experimental.rx2.openSubscription
import kotlin.reflect.KType
>>>>>>> 616a4083

/**
 * Subscribes to [single] and invokes [handler] with the value it emits.
 *
 * This allows us to use this method to, for example, wait for a response from a service call while
 * also moving between states in response to UI events. (Use [key] if you need to work simultaneously
 * with several `Single`s of the same type.)
 * The subscription will be disposed when `compose` returns without passing a single of the same
 * type and with the same key to this method.
 *
 * @param key An optional string key that is used to distinguish between subscriptions of the same
 * type.
 */
inline fun <reified T : Any, StateT : Any, OutputT : Any> WorkflowContext<StateT, OutputT>.onSuccess(
  single: Single<out T>,
  key: String = "",
  noinline handler: (T) -> WorkflowAction<StateT, OutputT>
) = onSuccess(
    single,
    KTypes.fromGenericType(Single::class, T::class),
    key,
    handler
)

/**
 * Subscribes to [single] and invokes [handler] with the value it emits.
 *
 * This allows us to use this method to, for example, wait for a response from a service call while
 * also moving between states in response to UI events. (Use [key] if you need to work simultaneously
 * with several `Single`s of the same type.)
 * The subscription will be disposed when `compose` returns without passing a single of the same
 * type and with the same key to this method.
 *
 * @param type The [KType] that represents both the type of data source (e.g. `ReceiveChannel` or
 * `Observable`) and the element type [T].
 * @param key An optional string key that is used to distinguish between subscriptions of the same
 * [type].
 */
fun <T : Any, StateT : Any, OutputT : Any> WorkflowContext<StateT, OutputT>.onSuccess(
  single: Single<out T>,
  type: KType,
  key: String = "",
  handler: (T) -> WorkflowAction<StateT, OutputT>
) = onSuspending({ single.await() }, type, key, handler)

/**
 * Subscribes to [observable] and invokes [handler] when it emits the next value.
 *
 * This allows us to use this method to, for example, monitor a stream of values emitted by a single
 * hot observable over a series of state transitions. (Use [key] if you need to work simultaneously
 * with several `Observable`s of the same type.)
 * The subscription will be disposed when `compose` returns without passing an observable of the
 * same type and with the same key to this method.
 *
 * @param key An optional string key that is used to distinguish between subscriptions of the same
 * type.
 */
inline fun <reified T : Any, StateT : Any, OutputT : Any> WorkflowContext<StateT, OutputT>.onNext(
  observable: Observable<out T>,
  key: String = "",
  noinline handler: (ChannelUpdate<T>) -> WorkflowAction<StateT, OutputT>
) = onNext(
    observable,
    KTypes.fromGenericType(Observable::class, T::class),
    key,
    handler
)

/**
 * Subscribes to [observable] and invokes [handler] when it emits the next value.
 *
 * This allows us to use this method to, for example, monitor a stream of values emitted by a single
 * hot observable over a series of state transitions. (Use [key] if you need to work simultaneously
 * with several `Observable`s of the same type.)
 * The subscription will be disposed when `compose` returns without passing an observable of the
 * same type and with the same key to this method.
 *
 * @param type The [KType] that represents both the type of data source (e.g. `ReceiveChannel` or
 * `Observable`) and the element type [T].
 * @param key An optional string key that is used to distinguish between subscriptions of the same
 * [type].
 */
fun <T : Any, StateT : Any, OutputT : Any> WorkflowContext<StateT, OutputT>.onNext(
  observable: Observable<out T>,
  type: KType,
  key: String = "",
  handler: (ChannelUpdate<T>) -> WorkflowAction<StateT, OutputT>
<<<<<<< HEAD
) = onReceiveRaw({
  observable.openSubscription()
}, idempotenceKey, handler)
=======
) = onReceive({ observable.openSubscription() }, type, key, handler)
>>>>>>> 616a4083
<|MERGE_RESOLUTION|>--- conflicted
+++ resolved
@@ -24,14 +24,9 @@
 import com.squareup.workflow.util.KTypes
 import io.reactivex.Observable
 import io.reactivex.Single
-<<<<<<< HEAD
 import kotlinx.coroutines.rx2.await
 import kotlinx.coroutines.rx2.openSubscription
-=======
-import kotlinx.coroutines.experimental.rx2.await
-import kotlinx.coroutines.experimental.rx2.openSubscription
 import kotlin.reflect.KType
->>>>>>> 616a4083
 
 /**
  * Subscribes to [single] and invokes [handler] with the value it emits.
@@ -119,10 +114,4 @@
   type: KType,
   key: String = "",
   handler: (ChannelUpdate<T>) -> WorkflowAction<StateT, OutputT>
-<<<<<<< HEAD
-) = onReceiveRaw({
-  observable.openSubscription()
-}, idempotenceKey, handler)
-=======
-) = onReceive({ observable.openSubscription() }, type, key, handler)
->>>>>>> 616a4083
+) = onReceive({ observable.openSubscription() }, type, key, handler)